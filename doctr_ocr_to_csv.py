"""
Batch OCR ticket processing pipeline for scanned PDF files.
- Extracts vendor, ticket, manifest, and other fields using YAML-based rules.
- Outputs page-level and deduped ticket CSVs, exception CSVs, and (optionally) corrected PDFs.
- Uses `ocr_keywords.csv` and `extraction_rules.yaml` for config.
"""

import csv
import glob
import hashlib
import io
import logging
import os
import re
import time
from concurrent.futures import ThreadPoolExecutor, as_completed
from datetime import datetime
from pathlib import Path

import cv2
import numpy as np
import pandas as pd
import pytesseract
import yaml
from PIL import Image
from doctr.models import ocr_predictor
from tqdm import tqdm

from input_picker import resolve_input
from preflight import run_preflight  # your new module

# To collect performance data
performance_data = []
start_time = time.time()


def ocr_with_fallback(pil_img, model):
    """
    Takes a PIL image + the doctr OCR model.
    Returns whatever model([img_np]) returns,
    but with a fallback pass in grayscale if
    the first pass produces zero blocks.
    """
    img_np = np.array(pil_img)

    # 1) First pass (color)
    docs = model([img_np])  # KEEP the container
    # “docs.pages” is your list of pages; check page 1’s blocks:
    if any(block.lines for block in docs.pages[0].blocks):
        return docs

    # 2) Fallback: grayscale + Otsu
    gray = cv2.cvtColor(img_np, cv2.COLOR_BGR2GRAY)
    _, th = cv2.threshold(gray, 0, 255, cv2.THRESH_BINARY + cv2.THRESH_OTSU)
    gray3 = cv2.cvtColor(th, cv2.COLOR_GRAY2BGR)

    logging.info("Fallback OCR: using grayscale+Otsu")
    docs2 = model([gray3])
    return docs2


# --- Config & Logging ---
def load_extraction_rules(path="extraction_rules.yaml"):
    with open(path, "r") as f:
        return yaml.safe_load(f)


def load_config(path="config.yaml"):
    with open(path, "r", encoding="utf-8") as f:
        return yaml.safe_load(f)


def count_total_pages(pdf_files, cfg):
    from pdf2image import pdfinfo_from_path

    total_pages = 0
    for pdf_file in pdf_files:
        info = pdfinfo_from_path(pdf_file, poppler_path=cfg.get("poppler_path"))
        total_pages += info["Pages"]
    return total_pages


logging.basicConfig(level=logging.INFO, format="[%(levelname)s] %(message)s")


# --- Vendor Matching: Use only CSV functions ---
def load_vendor_rules_from_csv(path):
    df = pd.read_csv(path)
    vendor_rules = []
    for _, row in df.iterrows():
        name = str(row["vendor_name"]).strip()
        vtype = str(row["vendor_type"]).strip() if "vendor_type" in row else ""
        # Robust multi-term parsing
        matches_str = row.get("vendor_match", "")
        if pd.isna(matches_str):
            matches = []
        else:
            matches = [
                m.strip().lower() for m in str(matches_str).split(",") if m.strip()
            ]
        excludes_str = row.get("vendor_excludes", "")
        if pd.isna(excludes_str):
            excludes = []
        else:
            excludes = [
                e.strip().lower() for e in str(excludes_str).split(",") if e.strip()
            ]
        vendor_rules.append(
            {
                "vendor_name": name,
                "vendor_type": vtype,
                "match_terms": matches,
                "exclude_terms": excludes,
            }
        )
    return vendor_rules


vendor_rules = load_vendor_rules_from_csv("ocr_keywords.csv")
extraction_rules = load_extraction_rules("extraction_rules.yaml")


def find_vendor(page_text, vendor_rules):
    page_text_lower = page_text.lower()
    for rule in vendor_rules:
        matched_terms = [
            term for term in rule["match_terms"] if term in page_text_lower
        ]
        found_exclude = any(
            exclude in page_text_lower for exclude in rule["exclude_terms"]
        )
        if matched_terms and not found_exclude:
            return rule["vendor_name"], rule["vendor_type"], matched_terms[0]  # <-- NEW
    return "", "", ""


# --- File Hash ---
def get_file_hash(filepath):
    return hashlib.sha256(filepath.encode("utf-8")).hexdigest()


# --- Page Hash ---
def get_image_hash(pil_img):
    buf = io.BytesIO()
    pil_img.save(buf, format="PNG")
    return hashlib.sha256(buf.getvalue()).hexdigest()


# --- Image Extraction ---
def extract_images_generator(filepath, poppler_path=None):
    ext = os.path.splitext(filepath)[1].lower()
    if ext == ".pdf":
        from pdf2image import convert_from_path

        for page in convert_from_path(filepath, dpi=300, poppler_path=poppler_path):
            yield page
    elif ext in [".tif", ".tiff"]:
        img = Image.open(filepath)
        while True:
            yield img.copy()
            try:
                img.seek(img.tell() + 1)
            except EOFError:
                break
    elif ext in [".jpg", ".jpeg", ".png"]:
        yield Image.open(filepath)
    else:
        raise ValueError("Unsupported file type")


# --- Orientation Correction ---
def correct_image_orientation(pil_img, page_num=None, method="tesseract"):
    """Rotate a PIL image based on the chosen orientation method."""
    if method == "none":
        return pil_img

    try:
        if method == "doctr":
            if correct_image_orientation.angle_model is None:
                from doctr.models import angle_predictor

                correct_image_orientation.angle_model = angle_predictor(pretrained=True)
            angle = correct_image_orientation.angle_model([pil_img])[0]
            rotation = int(round(angle / 90.0)) * 90 % 360
        else:  # tesseract
            osd = pytesseract.image_to_osd(pil_img)
            rotation_match = re.search(r"Rotate: (\d+)", osd)
            rotation = int(rotation_match.group(1)) if rotation_match else 0

        logging.info(f"Page {page_num}: rotation = {rotation} degrees")
        if rotation in {90, 180, 270}:
            return pil_img.rotate(-rotation, expand=True)
    except Exception as e:
        logging.warning(f"Orientation error (page {page_num}): {e}")

    return pil_img


correct_image_orientation.angle_model = None


# --- Ticket Extraction ---
def extract_vendor_fields(
    result_page, vendor_name, extraction_rules, pil_img=None, cfg=None
):
    vendor_rule = extraction_rules.get(vendor_name, extraction_rules.get("DEFAULT"))
    result = {}
    for field in [
        "ticket_number",
        "manifest_number",
        "material_type",
        "truck_number",
        "date",
    ]:
        field_rules = vendor_rule.get(field)
        if field_rules:
            result[field] = extract_field(result_page, field_rules, pil_img, cfg)
        else:
            result[field] = None

    return result


# Remove spaces/special characters for filenames
def safe_filename(val):
    return re.sub(r"[^\w\-]", "_", str(val))


def normalize_ticket_number(raw):
    if not raw:
        return raw
    raw = raw.strip()
    if raw.upper().startswith("NO"):
        # Remove 'NO' prefix and any space
        return re.sub(r"^NO\s*", "", raw, flags=re.IGNORECASE)
    elif re.match(r"^A\s?\d{5,6}$", raw, re.IGNORECASE):
        # Normalize 'A 038270' to 'A038270'
        return raw.replace(" ", "")
    return raw


def get_manifest_validation_status(manifest_number):
    if not manifest_number:
        return "invalid"
    if re.fullmatch(r"14\d{6}", manifest_number):
        return "valid"
    elif len(manifest_number) >= 7:
        return "review"
    else:
        return "invalid"


def get_ticket_validation_status(ticket_number, validation_regex):
    if not validation_regex:
        return "not checked"
    if not ticket_number:
        return "invalid"
    return "valid" if re.fullmatch(validation_regex, ticket_number) else "invalid"


def extract_field(result_page, field_rules, pil_img=None, cfg=None):
    method = field_rules.get("method")
    regex = field_rules.get("regex")
    label = str(field_rules.get("label") or "").lower()
    DEBUG = cfg.get("DEBUG", False) if cfg else False

    if method in ["roi", "box"]:
        roi = field_rules.get("roi") or field_rules.get("box")
        if pil_img is not None and roi and len(roi) == 4 and max(roi) <= 1:
            width, height = pil_img.size
            x0, y0, x1, y1 = [
                int(roi[0] * width),
                int(roi[1] * height),
                int(roi[2] * width),
                int(roi[3] * height),
            ]

        candidates = []
        for block in result_page.blocks:
            for line in block.lines:
                (lx_min, ly_min), (lx_max, ly_max) = line.geometry
                if (
                    lx_min >= roi[0]
                    and ly_min >= roi[1]
                    and lx_max <= roi[2]
                    and ly_max <= roi[3]
                ):
                    text = " ".join(word.value for word in line.words)
                    candidates.append(text)

        # --- Multi-label support for label ignore ---
        labels = field_rules.get("label", "")
        if isinstance(labels, str):
            # split comma-separated strings into list, strip whitespace
            labels = [l.strip().lower() for l in labels.split(",") if l.strip()]
        elif isinstance(labels, list):
            labels = [l.lower() for l in labels]
        else:
            labels = []

        # **Filter out label if provided**
        if labels:
            candidates = [
                c for c in candidates if not any(lbl in c.lower() for lbl in labels)
            ]

        if DEBUG:
            print("CANDIDATES:", candidates)

        for text in candidates:
            if regex:
                m = re.search(regex, text)
                if DEBUG:
                    print(
                        f"[DEBUG] Matching '{regex}' in '{text}' => {m.group(0) if m else None}"
                    )
                if m:
                    return m.group(0)

        return candidates[0] if candidates else None

    # --- BELOW LABEL method ---
    elif method == "below_label":
        label = field_rules.get("label", "").lower()
        lines = []
        for block in result_page.blocks:
            for line in block.lines:
                lines.append(" ".join(word.value for word in line.words))
        ticket_label_idx = None
        for i, line in enumerate(lines):
            if label in line.lower():
                ticket_label_idx = i
                break
        if ticket_label_idx is not None and ticket_label_idx + 1 < len(lines):
            target_line = lines[ticket_label_idx + 1]
            if regex:
                m = re.search(regex, target_line)
                if m:
                    return m.group(0)
            return target_line.strip()
        return None

    # --- LABEL RIGHT method ---
    elif method == "label_right":
        label = field_rules.get("label", "").lower()
        regex = field_rules.get("regex")
        for block in result_page.blocks:
            for line in block.lines:
                line_text = " ".join(word.value for word in line.words)
                if label in line_text.lower():
                    # Try regex on right side of label
                    idx = line_text.lower().find(label)
                    after_label = line_text[idx + len(label) :]
                    if regex:
                        m = re.search(regex, after_label)
                        if m:
                            return m.group(0)
                    # Fallback: return everything after label
                    return after_label.strip()
        return None

    # --- Default: not found ---
    return None


# --- Per-Page Processing Function ---
def process_page(args):
    (page_idx, pil_img, cfg, file_hash, identifier, extraction_rules) = args
    timings = {}
    page_num = page_idx + 1
    page_image_hash = get_image_hash(pil_img)
    t0 = time.time()

    # Orientation
    orientation_method = cfg.get("orientation_check", "tesseract")
    if orientation_method != "none":
        pil_img = correct_image_orientation(
            pil_img, page_num=page_num, method=orientation_method
        )
        page_image_hash = get_image_hash(pil_img)
    timings["orientation"] = time.time() - t0 if cfg.get("profile", False) else None

    # OCR with color→grayscale fallback
    t1 = time.time()
    model = process_page.model
    result = ocr_with_fallback(pil_img, model)
    timings["ocr"] = time.time() - t1 if cfg.get("profile", False) else None

    # Compose full OCR text for the page (after OCR!)
    full_text = " ".join(
        " ".join(word.value for word in line.words)
        for block in result.pages[0].blocks
        for line in block.lines
    )
    vendor_name, vendor_type, matched_term = find_vendor(full_text, vendor_rules)
    vendor_rule = extraction_rules.get(vendor_name, extraction_rules.get("DEFAULT"))

    # --- PATCHED: Defer image saving until after ticket/vendor extracted ---

    t2 = time.time()
    fields = extract_vendor_fields(
        result.pages[0], vendor_name, extraction_rules, pil_img, cfg
    )
    ticket_number = normalize_ticket_number(fields["ticket_number"])
    vendor_str = safe_filename(vendor_name or "unknown")
    ticket_str = safe_filename(ticket_number or "none")
    base = f"{page_num:04d}_{vendor_str}_{ticket_str}"  # PATCHED HERE

    # Prepare output dir
    file_stem = os.path.splitext(os.path.basename(cfg["input_pdf"]))[0].replace(
        " ", "_"
    )

    # Define separate dirs
    base_image_dir = os.path.join(
        cfg.get("output_images_dir", "./output/images"), file_stem, "base"
    )
    roi_image_dir = os.path.join(
        cfg.get("output_images_dir", "./output/images"), file_stem, "roi"
    )
    os.makedirs(base_image_dir, exist_ok=True)
    os.makedirs(roi_image_dir, exist_ok=True)

    # Save base image
    pil_img.save(os.path.join(base_image_dir, f"{base}.png"))

    # Save ROI image if needed
    if cfg.get("draw_roi", False):
        arr = np.array(pil_img)
        field_rules = vendor_rule.get("ticket_number", {})
        roi = field_rules.get("roi") or field_rules.get("box")
        if roi and len(roi) == 4:
            try:
                if max(roi) <= 1:
                    width, height = pil_img.size
                    pt1 = (int(roi[0] * width), int(roi[1] * height))
                    pt2 = (int(roi[2] * width), int(roi[3] * height))
                else:
                    pt1 = (int(roi[0]), int(roi[1]))
                    pt2 = (int(roi[2]), int(roi[3]))
                cv2.rectangle(arr, pt1, pt2, (255, 0, 0), 2)
            except Exception as e:
                logging.warning(
                    f"ROI rectangle error on page {page_num}: {e} (roi={roi})"
                )
        else:
            logging.warning(
                f"ROI not defined or wrong length on page {page_num}: {roi}"
            )

        # PATCHED: Save ROI image using same naming format
        cv2.imwrite(os.path.join(roi_image_dir, f"{base}_roi.png"), arr[..., ::-1])

    manifest_number = fields["manifest_number"]
    material_type = fields["material_type"]
    truck_number = fields["truck_number"]
    date_extracted = fields["date"]
    timings["ticket"] = time.time() - t2 if cfg.get("profile", False) else None

    # Manifest validation (universal)
    manifest_valid_status = get_manifest_validation_status(manifest_number)

    # Ticket validation (vendor-specific)
    ticket_rule = vendor_rule.get("ticket_number", {})
    ticket_validation_regex = ticket_rule.get("validation_regex")
    ticket_valid_status = get_ticket_validation_status(
        ticket_number, ticket_validation_regex
    )

    rows = []
    for block_idx, block in enumerate(result.pages[0].blocks):
        for line in block.lines:
            text = " ".join(word.value for word in line.words)
            position = line.geometry
            confidence = getattr(line, "confidence", 1.0)
            row = [
                identifier or "",
                file_hash,
                page_image_hash,
                page_num,
                block_idx,
                "printed",
                text,
                position,
                confidence,
                ticket_number,
                manifest_number,
                material_type,
                truck_number,
                date_extracted,
                vendor_name,
                vendor_type,
                matched_term,
                ticket_valid_status,
                manifest_valid_status,
            ]

            rows.append(row)

    return (
        rows,
        timings,
        pil_img.convert("RGB") if cfg.get("save_corrected_pdf", False) else None,
    )


# Tell linters & IDEs “yes, this attribute exists”
process_page.model = None


# --- Main OCR to CSV Pipeline ---
def process_pdf_to_csv(cfg, vendor_rules, extraction_rules, return_rows=False):
    # ─── Setup ────────────────────────────────────────────────────────────────
    timing_steps = {}

    # STEP: Counting pages in PDF
    t0 = time.time()
    print("    - Counting pages in PDF...")
    file_hash = get_file_hash(cfg["input_pdf"])
    identifier = cfg.get("identifier", "")
    total_pages = count_total_pages([cfg["input_pdf"]], cfg)
    timing_steps["count_pages_sec"] = time.time() - t0

    # STEP: Running preflight checks (blank/low-DPI pages)
    t1 = time.time()
    print("    - Running preflight checks (blank/low-DPI pages)...")
    skip_pages, exceptions = run_preflight(cfg["input_pdf"], cfg)
    timing_steps["preflight_sec"] = time.time() - t1

    # STEP: Loading OCR model
    t2 = time.time()
    print("    - Loading OCR model...")
    model = ocr_predictor(pretrained=True)
    process_page.model = model
    timing_steps["load_model_sec"] = time.time() - t2

    # STEP: Collecting Results / Initialize Results
    t3 = time.time()
    print("    - Collecting Results...")
    corrected_images = [] if cfg.get("save_corrected_pdf", False) else None
    results = []
    timings_total = []
    processed_pages = 0
    no_ocr_pages = []
    timing_steps["init_results_sec"] = time.time() - t3

    # STEP: Loading Images Generator
    t4 = time.time()
    print("    - Loading Results...")
    all_images = list(
        extract_images_generator(cfg["input_pdf"], poppler_path=cfg.get("poppler_path"))
    )
    timing_steps["load_images_sec"] = time.time() - t4

    # STEP: Rotating Pages & Processing
    t5 = time.time()
    print("    - Rotating Pages...")

    page_args = []
<<<<<<< HEAD
    for idx, pil_img in enumerate(tqdm(all_images, desc="Preparing pages", unit="page")):
=======
    for idx, pil_img in enumerate(
        tqdm(images_iter, desc="Preparing pages", unit="page")
    ):
>>>>>>> 2f8a8715
        page_num = idx + 1
        if page_num in skip_pages:
            logging.info(f"Skipping page {page_num} (preflight)")
            continue
        orientation_method = cfg.get("orientation_check", "tesseract")
        if orientation_method != "none":
            pil_img = correct_image_orientation(
                pil_img, page_num, method=orientation_method
            )
        if corrected_images is not None:
            corrected_images.append(pil_img.convert("RGB"))
        page_args.append((idx, pil_img, cfg, file_hash, identifier, extraction_rules))
    timing_steps["rotate_pages_sec"] = time.time() - t5

    total_to_process = len(page_args)

    # ─── Process Pages (parallel or serial with tqdm) ─────────────────────────
    if cfg.get("parallel", False):
        logging.info(f"Running with {cfg.get('num_workers',4)} parallel workers.")
        with ThreadPoolExecutor(max_workers=cfg.get("num_workers", 4)) as exe:
            futures = {exe.submit(process_page, arg): arg for arg in page_args}
            timing_steps["rotate_pages_sec"] = time.time() - t5

            for fut in tqdm(
                as_completed(futures),
                total=len(futures),
                desc="OCR pages",
                unit="page",
            ):
                arg = futures[fut]
                page_idx, pil_img = arg[0], arg[1]
                page_num = page_idx + 1

                try:
                    rows, timings, corrected_img = fut.result()
                except Exception as e:
                    err_dir = cfg.get("exceptions_dir", "./output/ocr/exceptions")
                    os.makedirs(err_dir, exist_ok=True)
                    fn = os.path.splitext(os.path.basename(cfg["input_pdf"]))[0]
                    err_path = os.path.join(
                        err_dir, f"{fn}_page{page_num:03d}_runtime.png"
                    )
                    pil_img.save(err_path)
                    logging.warning(f"Page {page_num} ERROR: {e!r} → {err_path}")
                    exceptions.append(
                        {
                            "file": cfg["input_pdf"],
                            "page": page_num,
                            "error": str(e),
                            "extract": err_path,
                        }
                    )
                    continue
                # on success
                if not rows:
                    no_ocr_pages.append(
                        {
                            "file_name": cfg.get(
                                "file_name", os.path.basename(cfg["input_pdf"])
                            ),
                            "file_path": cfg["input_pdf"],
                            "page": page_num,
                            "vendor_name": "",
                            "ticket_number": "",
                            "roi_image": build_roi_image_path(
                                cfg["input_pdf"],
                                page_num,
                                cfg.get("output_images_dir", "./output/images"),
                                cfg["output_csv"],
                            ),
                        }
                    )
                processed_pages += 1
                results.extend(rows)
                timings_total.append(timings)
                if corrected_images is not None and corrected_img is not None:
                    corrected_images.append(corrected_img)
    else:
        logging.info("Running in serial mode.")
        with tqdm(total=total_to_process, desc="OCR pages", unit="page") as pbar:
            for arg in page_args:
                idx, pil_img, *_ = arg
                page_num = idx + 1
                if page_num in skip_pages:
                    logging.info(f"Skipping page {page_num} (preflight)")
                    continue
                if cfg.get("correct_orientation", True):
                    pil_img = correct_image_orientation(pil_img, page_num)
                if corrected_images is not None:
                    corrected_images.append(pil_img.convert("RGB"))
                try:
                    rows, timings, corrected_img = process_page(arg)
                except Exception as e:
                    err_dir = cfg.get("exceptions_dir", "./output/ocr/exceptions")
                    os.makedirs(err_dir, exist_ok=True)
                    fn = os.path.splitext(os.path.basename(cfg["input_pdf"]))[0]
                    err_path = os.path.join(
                        err_dir, f"{fn}_page{page_num:03d}_runtime.png"
                    )
                    pil_img.save(err_path)
                    logging.warning(f"Page {page_num} ERROR: {e!r} → {err_path}")
                    exceptions.append(
                        {
                            "file": cfg["input_pdf"],
                            "page": page_num,
                            "error": str(e),
                            "extract": err_path,
                        }
                    )
                    continue

            if not rows:
                no_ocr_pages.append(
                    {
                        "file_name": cfg.get(
                            "file_name", os.path.basename(cfg["input_pdf"])
                        ),
                        "file_path": cfg["input_pdf"],
                        "page": page_num,
                        "vendor_name": "",
                        "ticket_number": "",
                        "roi_image": build_roi_image_path(
                            cfg["input_pdf"],
                            page_num,
                            cfg.get("output_images_dir", "./output/images"),
                            cfg["output_csv"],
                        ),
                    }
                )
                processed_pages += 1
                results.extend(rows)
                timings_total.append(timings)
                if corrected_images is not None and corrected_img is not None:
                    corrected_images.append(corrected_img)

    # ─── Return or Legacy CSV branch ─────────────────────────────────────────
    if return_rows:
        for row in results:
            row.insert(0, cfg.get("file_path", ""))
            row.insert(0, cfg.get("file_name", ""))
        return (
            results,
            corrected_images,
            processed_pages,
            total_pages,
            exceptions,
            timing_steps,
            no_ocr_pages,
        )

    else:
        # … legacy per-file CSV code …
        pass


def build_roi_image_path(
    file_path,
    page_num,
    output_images_dir,
    output_csv,
    vendor_name="unknown",
    ticket_number="none",
):
    file_stem = os.path.splitext(os.path.basename(file_path))[0].replace(" ", "_")
    vendor_str = safe_filename(vendor_name or "unknown")
    ticket_str = safe_filename(ticket_number or "none")
    base = f"{int(page_num):04d}_{vendor_str}_{ticket_str}"
    image_output_dir = os.path.join(output_images_dir, file_stem)
    roi_image = os.path.join(image_output_dir, f"{base}_roi.png")
    roi_image_rel = os.path.relpath(roi_image, start=os.path.dirname(output_csv))
    return roi_image_rel


# --- Entrypoint ---
def main():
    cfg = load_config("config.yaml")
    cfg["DEBUG"] = cfg.get("debug", False)
    vendor_rules = load_vendor_rules_from_csv("ocr_keywords.csv")
    cfg = resolve_input(cfg)

    # ✅ Declare this early:
    all_exceptions = []

    batch_mode = cfg.get("batch_mode", False)
    all_results = []
    all_corrected_images = []
    all_no_ocr_pages = []
    sum_processed_pages = 0
    sum_total_pages = 0

    timestamp = datetime.now().strftime("%Y-%m-%d_%H-%M-%S")

    if batch_mode:
        summary_base = "batch"
    else:
        summary_base = Path(cfg["input_pdf"]).stem

    exceptions_csv = os.path.join(
        cfg.get("exceptions_csv_base", "./output/logs/exceptions"),
        f"exceptions_{summary_base}_{timestamp}.csv",
    )

    # --- gather list of PDFs ---
    if batch_mode and cfg.get("input_dir"):
        pdf_files = glob.glob(
            os.path.join(cfg["input_dir"], "**", "*.pdf"), recursive=True
        )
    elif cfg.get("input_pdf"):
        pdf_files = [cfg["input_pdf"]]
    else:
        raise ValueError("No input files or directory specified!")

    # --- per-file loop ---
    for i, pdf_file in enumerate(pdf_files, 1):
        print(
            f"\n--- [{i}/{len(pdf_files)}] Processing: {os.path.basename(pdf_file)} ---"
        )
        file_start = time.time()  # ⬅️ ADD THIS
        file_cfg = cfg.copy()
        file_cfg["input_pdf"] = pdf_file
        file_cfg["file_name"] = os.path.basename(pdf_file)
        file_cfg["file_path"] = pdf_file

        (
            results,
            corrected_images,
            proc_pages,
            tot_pages,
            excs,
            timing_steps,
            no_ocr,
        ) = process_pdf_to_csv(
            file_cfg, vendor_rules, extraction_rules, return_rows=True
        )

        # Capture per-file timing and performance stats
        tickets_found = sum(1 for row in results if row[11])
        file_duration = time.time() - file_start
        file_perf = {
            "file": os.path.basename(pdf_file),
            "pages": tot_pages,
            "tickets_found": tickets_found,
            "exceptions": len(excs),
            "duration_sec": round(file_duration, 2),
        }
        file_perf.update({k: round(v, 2) for k, v in timing_steps.items()})
        performance_data.append(file_perf)

        # collect results & images
        all_results.extend(results)
        if corrected_images:
            all_corrected_images.extend(corrected_images)
        if no_ocr:
            all_no_ocr_pages.extend(no_ocr)

        # accumulate pages stats & exceptions
        sum_processed_pages += proc_pages
        sum_total_pages += tot_pages
        all_exceptions.extend(excs)

        print(f"Done: {os.path.basename(pdf_file)}")

    # --- Calculate stats before writing summary files ---
    num_pages = len(set((row[0], row[5]) for row in all_results))  # (file_name, page)
    unique_tickets = {}
    duplicate_ticket_pages = []
    seen_duplicate_entries = set()
    for row in all_results:
        vendor_name = row[16]
        ticket_number = row[11]
        dedupe_key = (vendor_name, ticket_number)
        if dedupe_key not in unique_tickets and ticket_number:
            # Build deduped summary of tickets. Each key is (vendor_name, ticket_number).
            # Value is a tuple matching the ticket_numbers_csv header order.
            unique_tickets[dedupe_key] = (
                row[5],  # page
                vendor_name,
                ticket_number,
                row[19],  # ticket_valid
                row[12],  # manifest_number
                row[20],  # manifest_valid
                row[17],  # vendor_type
                row[18],  # matched_term
                row[0],  # file_name
                row[1],  # file_path
                row[4],  # page_image_hash
                row[3],  # file_hash
            )
        elif ticket_number:
            dup_key = (row[0], row[5], vendor_name, ticket_number)
            if dup_key not in seen_duplicate_entries:
                duplicate_ticket_pages.append(
                    {
                        "file_name": row[0],
                        "file_path": row[1],
                        "page": row[5],
                        "vendor_name": vendor_name,
                        "ticket_number": ticket_number,
                        "roi_image": build_roi_image_path(
                            row[1],
                            row[5],
                            cfg.get("output_images_dir", "./output/images"),
                            cfg["output_csv"],
                            vendor_name,
                            ticket_number,
                        ),
                    }
                )
                seen_duplicate_entries.add(dup_key)

    # Count valid manifest numbers
    valid_manifests = set()
    for row in all_results:
        if row[20] == "valid" and row[12]:  # 20: manifest_valid, 12: manifest_number
            key = (row[0], row[5], row[12])  # (file_name, page, manifest_number)
            valid_manifests.add(key)
    valid_manifest_numbers = len(valid_manifests)

    # Count manifests for review
    review_manifests = set()
    for row in all_results:
        if row[20] == "review" and row[12]:  # 20: manifest_valid, 12: manifest_number
            key = (row[0], row[5], row[12])  # (file_name, page, manifest_number)
            review_manifests.add(key)
    review_manifest_numbers = len(review_manifests)

    # --- Track pages with at least one ticket number ---
    pages_with_ticket = set(
        (row[0], row[5]) for row in all_results if row[11]
    )  # (file_name, page)

    # --- All pages encountered ---
    all_pages = set((row[0], row[5]) for row in all_results)

    # --- Pages with NO ticket number ---
    no_ticket_pages_set = all_pages - pages_with_ticket

    # --- Build list for exception report ---
    no_ticket_pages = []
    for file_name, page in sorted(no_ticket_pages_set):
        # Optionally grab vendor name from the first matching row for this page
        row = next((r for r in all_results if r[0] == file_name and r[5] == page), None)
        vendor_name = row[16] if row else ""
        file_path = row[1] if row else ""
        no_ticket_pages.append(
            {
                "file_name": file_name,
                "file_path": file_path,
                "page": page,
                "vendor_name": vendor_name,
                "roi_image": build_roi_image_path(
                    file_path,
                    page,
                    cfg.get("output_images_dir", "./output/images"),
                    cfg["output_csv"],
                ),
            }
        )

    num_no_ticket_pages = len(no_ticket_pages)
    num_duplicate_ticket_pages = len(duplicate_ticket_pages)
    num_no_ocr_pages = len(all_no_ocr_pages)

    # --- Write combined OCR data dump ---
    os.makedirs(os.path.dirname(cfg["output_csv"]), exist_ok=True)
    output_path = cfg["output_csv"]
    file_exists = os.path.isfile(output_path)
    all_results.sort(key=lambda row: (row[0], int(row[5])))  # (file_name, page_num)

    with open(output_path, "a", newline="", encoding="utf-8") as f:
        writer = csv.writer(f)
        if not file_exists:
            writer.writerow(
                [
                    "file_name",
                    "file_path",
                    "identifier",
                    "file_hash",
                    "page_image_hash",
                    "page",
                    "block_idx",
                    "type",
                    "text",
                    "position",
                    "confidence",
                    "ticket_number",
                    "manifest_number",
                    "material_type",
                    "truck_number",
                    "date",
                    "vendor_name",
                    "vendor_type",
                    "matched_term",
                    "ticket_valid",
                    "manifest_valid",
                ]
            )
        for row in all_results:
            writer.writerow(row)

    # --- Write combined ticket numbers CSV ---
    os.makedirs(os.path.dirname(cfg["ticket_numbers_csv"]), exist_ok=True)
    ticket_csv_path = cfg["ticket_numbers_csv"]
    file_exists = os.path.isfile(ticket_csv_path)

    # Sort tickets by file_name (v[8]) and page (v[0]) before writing:
    sorted_unique_tickets = sorted(
        unique_tickets.values(), key=lambda v: (v[8], int(v[0]))
    )

    with open(ticket_csv_path, "a", newline="", encoding="utf-8") as tf:
        w = csv.writer(tf)
        if not file_exists:
            w.writerow(
                [
                    "page",
                    "vendor_name",
                    "ticket_number",
                    "ticket_valid",
                    "manifest_number",
                    "manifest_valid",
                    "vendor_type",
                    "matched_term",
                    "file_name",
                    "file_path",
                    "page_image_hash",
                    "file_hash",
                ]
            )
        for vals in unique_tickets.values():
            w.writerow(vals)

    # --- Write ROI exception report for pages with no ticket ---
    roi_ex_csv = cfg["ticket_number_exceptions_csv"]
    os.makedirs(os.path.dirname(roi_ex_csv), exist_ok=True)
    file_exists = os.path.isfile(roi_ex_csv)

    with open(roi_ex_csv, "a", newline="", encoding="utf-8") as ef:
        w = csv.writer(ef)
        if not file_exists:
            w.writerow(
                ["file_name", "file_path", "page", "vendor_name", "ROI Image Link"]
            )
        for rec in no_ticket_pages:
            link = f'=HYPERLINK("{rec["roi_image"]}","View ROI")'
            w.writerow(
                [
                    rec["file_name"],
                    rec["file_path"],
                    rec["page"],
                    rec["vendor_name"],
                    link,
                ]
            )

    # --- Write duplicate ticket & no-OCR pages report ---
    dup_ex_csv = cfg.get(
        "duplicate_ticket_exceptions_csv",
        os.path.join(os.path.dirname(roi_ex_csv), "duplicate_ticket_exceptions.csv"),
    )
    os.makedirs(os.path.dirname(dup_ex_csv), exist_ok=True)
    file_exists = os.path.isfile(dup_ex_csv)
    with open(dup_ex_csv, "a", newline="", encoding="utf-8") as df:
        w = csv.writer(df)
        if not file_exists:
            w.writerow(
                [
                    "file_name",
                    "file_path",
                    "page",
                    "vendor_name",
                    "ticket_number",
                    "ROI Image Link",
                ]
            )
        for rec in duplicate_ticket_pages:
            link = f'=HYPERLINK("{rec["roi_image"]}","View ROI")'
            w.writerow(
                [
                    rec["file_name"],
                    rec["file_path"],
                    rec["page"],
                    rec["vendor_name"],
                    rec["ticket_number"],
                    link,
                ]
            )
        for rec in all_no_ocr_pages:
            link = f'=HYPERLINK("{rec["roi_image"]}","View ROI")'
            w.writerow(
                [
                    rec["file_name"],
                    rec["file_path"],
                    rec["page"],
                    rec.get("vendor_name", ""),
                    rec.get("ticket_number", ""),
                    link,
                ]
            )

    # --- Write exception report ONLY if exceptions exist ---
    if all_exceptions:
        os.makedirs(os.path.dirname(exceptions_csv), exist_ok=True)
        with open(exceptions_csv, "w", newline="", encoding="utf-8") as ef:
            writer = csv.writer(ef)
            writer.writerow(["file", "page", "error", "extract"])
            for ex in all_exceptions:
                writer.writerow([ex["file"], ex["page"], ex["error"], ex["extract"]])
        logging.info(f"Wrote exception report to {exceptions_csv}")
    else:
        logging.info("No exceptions encountered — skipping exception report.")

    # --- Write updated summary report CSV ---
    summary_dir = cfg.get("summary_report_dir", "./output/logs")
    summary_csv = os.path.join(summary_dir, f"summary_{summary_base}_{timestamp}.csv")
    os.makedirs(os.path.dirname(summary_csv), exist_ok=True)

    with open(summary_csv, "w", newline="", encoding="utf-8") as sf:
        writer = csv.writer(sf)
        writer.writerow(["statistic", "value"])
        writer.writerow(["Files processed", len(pdf_files)])
        writer.writerow(["Total pages", sum_total_pages])
        writer.writerow(["Pages processed", sum_processed_pages])
        writer.writerow(["Pages not processed", sum_total_pages - sum_processed_pages])
        writer.writerow(["OCR data fields", len(all_results)])
        writer.writerow(["Unique tickets", len(unique_tickets)])
        writer.writerow(["Valid manifest numbers", valid_manifest_numbers])
        writer.writerow(["Manifest numbers for review", review_manifest_numbers])
        writer.writerow(["Pages with no ticket number", num_no_ticket_pages])
        writer.writerow(["Duplicate ticket pages", num_duplicate_ticket_pages])
        writer.writerow(["Pages with no OCR text", num_no_ocr_pages])
    logging.info(f"Wrote summary report to {summary_csv}")

    # --- Save corrected PDF, only after all pages processed ---
    if cfg.get("save_corrected_pdf", False) and all_corrected_images:
        corrected_pdf_path = cfg.get(
            "corrected_pdf_path", "./output/final_pdf/corrected_pages.pdf"
        )
        try:
            os.makedirs(os.path.dirname(corrected_pdf_path), exist_ok=True)
            all_corrected_images[0].save(
                corrected_pdf_path,
                save_all=True,
                append_images=all_corrected_images[1:],
                resolution=300,
            )
            logging.info(f"Rotated/corrected PDF saved as {corrected_pdf_path}")
        except Exception as e:
            logging.error(f"Could not save corrected PDF: {e}")

    # Write performance CSV
    perf_csv = "./output/ocr/performance_report.csv"
    os.makedirs(os.path.dirname(perf_csv), exist_ok=True)
    file_exists = os.path.isfile(perf_csv)

    perf_fieldnames = [
        "file",
        "pages",
        "tickets_found",
        "exceptions",
        "duration_sec",
        "count_pages_sec",
        "preflight_sec",
        "load_model_sec",
        "init_results_sec",
        "load_images_sec",
        "rotate_pages_sec",
    ]

    with open(perf_csv, "a", newline="", encoding="utf-8") as pf:
        writer = csv.DictWriter(pf, fieldnames=perf_fieldnames)
        if not file_exists:
            writer.writeheader()  # <--- Write header if new file
        writer.writerows(performance_data)  # <--- Actually write the data rows!

    logging.info(f"Wrote performance report to {perf_csv}")

    # --- Console printout (matching CSV) ---
    print(f"--- Summary ---")
    print(f"Files processed:     {len(pdf_files)}")
    print(f"Total pages:         {sum_total_pages}")
    print(f"Pages processed:     {sum_processed_pages}")
    print(f"Pages not processed: {sum_total_pages - sum_processed_pages}")
    print(f"OCR data fields:     {len(all_results)}")
    print(f"Unique tickets:      {len(unique_tickets)}")
    print(f"Valid manifests:     {valid_manifest_numbers}")
    print(f"Manifests for review:{review_manifest_numbers}")
    print(f"No-ticket pages:      {num_no_ticket_pages}")
    print(f"Duplicate pages:     {num_duplicate_ticket_pages}")
    print(f"No-OCR pages:        {num_no_ocr_pages}")
    print(
        f"All done! Results saved to {cfg['output_csv']} and {cfg['ticket_numbers_csv']}"
    )


elapsed = time.time() - start_time
logging.info(f"Total processing time: {elapsed:.2f} seconds")

if __name__ == "__main__":
    main()<|MERGE_RESOLUTION|>--- conflicted
+++ resolved
@@ -557,13 +557,12 @@
     print("    - Rotating Pages...")
 
     page_args = []
-<<<<<<< HEAD
+
     for idx, pil_img in enumerate(tqdm(all_images, desc="Preparing pages", unit="page")):
-=======
-    for idx, pil_img in enumerate(
+
         tqdm(images_iter, desc="Preparing pages", unit="page")
     ):
->>>>>>> 2f8a8715
+
         page_num = idx + 1
         if page_num in skip_pages:
             logging.info(f"Skipping page {page_num} (preflight)")
