"""
Batch OCR ticket processing pipeline for scanned PDF files.
- Extracts vendor, ticket, manifest, and other fields using YAML-based rules.
- Outputs page-level and deduped ticket CSVs, exception CSVs, and (optionally) corrected PDFs.
- Uses `ocr_keywords.csv` and `extraction_rules.yaml` for config.
"""

import csv
import glob
import hashlib
import io
import logging
import os
import re
import time
from concurrent.futures import ThreadPoolExecutor, as_completed
from datetime import datetime
from pathlib import Path

import cv2
import numpy as np
import pandas as pd
import pytesseract
import yaml
from PIL import Image
from doctr.models import ocr_predictor
from tqdm import tqdm

from input_picker import resolve_input
from preflight import run_preflight  # your new module

# To collect performance data
performance_data = []
start_time = time.time()


def ocr_with_fallback(pil_img, model):
    """
    Takes a PIL image + the doctr OCR model.
    Returns whatever model([img_np]) returns,
    but with a fallback pass in grayscale if
    the first pass produces zero blocks.
    """
    img_np = np.array(pil_img)

    # 1) First pass (color)
    docs = model([img_np])  # KEEP the container
    # “docs.pages” is your list of pages; check page 1’s blocks:
    if any(block.lines for block in docs.pages[0].blocks):
        return docs

    # 2) Fallback: grayscale + Otsu
    gray = cv2.cvtColor(img_np, cv2.COLOR_BGR2GRAY)
    _, th = cv2.threshold(gray, 0, 255, cv2.THRESH_BINARY + cv2.THRESH_OTSU)
    gray3 = cv2.cvtColor(th, cv2.COLOR_GRAY2BGR)

    logging.info("Fallback OCR: using grayscale+Otsu")
    docs2 = model([gray3])
    return docs2


# --- Config & Logging ---
def load_extraction_rules(path="extraction_rules.yaml"):
    with open(path, "r") as f:
        return yaml.safe_load(f)



def load_config(path="config.yaml"):
    with open(path, "r", encoding="utf-8") as f:
        return yaml.safe_load(f)


def count_total_pages(pdf_files, cfg):
    from pdf2image import pdfinfo_from_path

    total_pages = 0
    for pdf_file in pdf_files:
        info = pdfinfo_from_path(pdf_file, poppler_path=cfg.get("poppler_path"))
        total_pages += info["Pages"]
    return total_pages


logging.basicConfig(level=logging.INFO, format="[%(levelname)s] %(message)s")


# --- Vendor Matching: Use only CSV functions ---
def load_vendor_rules_from_csv(path):
    df = pd.read_csv(path)
    vendor_rules = []
    for _, row in df.iterrows():
        name = str(row["vendor_name"]).strip()
        vtype = str(row["vendor_type"]).strip() if "vendor_type" in row else ""
        # Robust multi-term parsing
        matches_str = row.get("vendor_match", "")
        if pd.isna(matches_str):
            matches = []
        else:
            matches = [
                m.strip().lower() for m in str(matches_str).split(",") if m.strip()
            ]
        excludes_str = row.get("vendor_excludes", "")
        if pd.isna(excludes_str):
            excludes = []
        else:
            excludes = [
                e.strip().lower() for e in str(excludes_str).split(",") if e.strip()
            ]
        vendor_rules.append(
            {
                "vendor_name": name,
                "vendor_type": vtype,
                "match_terms": matches,
                "exclude_terms": excludes,
            }
        )
    return vendor_rules


vendor_rules = load_vendor_rules_from_csv("ocr_keywords.csv")
extraction_rules = load_extraction_rules("extraction_rules.yaml")


def find_vendor(page_text, vendor_rules):
    page_text_lower = page_text.lower()
    for rule in vendor_rules:
        matched_terms = [
            term for term in rule["match_terms"] if term in page_text_lower
        ]
        found_exclude = any(
            exclude in page_text_lower for exclude in rule["exclude_terms"]
        )
        if matched_terms and not found_exclude:
            return rule["vendor_name"], rule["vendor_type"], matched_terms[0]  # <-- NEW
    return "", "", ""


# --- File Hash ---
def get_file_hash(filepath):
    return hashlib.sha256(filepath.encode("utf-8")).hexdigest()


# --- Page Hash ---
def get_image_hash(pil_img):
    buf = io.BytesIO()
    pil_img.save(buf, format="PNG")
    return hashlib.sha256(buf.getvalue()).hexdigest()


# --- Image Extraction ---
def extract_images_generator(filepath, poppler_path=None):
    ext = os.path.splitext(filepath)[1].lower()
    if ext == ".pdf":
        from pdf2image import convert_from_path

        for page in convert_from_path(filepath, dpi=300, poppler_path=poppler_path):
            yield page
    elif ext in [".tif", ".tiff"]:
        img = Image.open(filepath)
        while True:
            yield img.copy()
            try:
                img.seek(img.tell() + 1)
            except EOFError:
                break
    elif ext in [".jpg", ".jpeg", ".png"]:
        yield Image.open(filepath)
    else:
        raise ValueError("Unsupported file type")


# --- Orientation Correction ---
def correct_image_orientation(pil_img, page_num=None, method="tesseract"):
    """Rotate a PIL image based on the chosen orientation method."""
    if method == "none":
        return pil_img

    try:
        if method == "doctr":
            if correct_image_orientation.angle_model is None:
                from doctr.models import angle_predictor

                correct_image_orientation.angle_model = angle_predictor(
                    pretrained=True
                )
            angle = correct_image_orientation.angle_model([pil_img])[0]
            rotation = int(round(angle / 90.0)) * 90 % 360
        else:  # tesseract
            osd = pytesseract.image_to_osd(pil_img)
            rotation_match = re.search(r"Rotate: (\d+)", osd)
            rotation = int(rotation_match.group(1)) if rotation_match else 0

        logging.info(f"Page {page_num}: rotation = {rotation} degrees")
        if rotation in {90, 180, 270}:
            return pil_img.rotate(-rotation, expand=True)
    except Exception as e:
        logging.warning(f"Orientation error (page {page_num}): {e}")

    return pil_img


correct_image_orientation.angle_model = None


# --- Ticket Extraction ---
def extract_vendor_fields(
    result_page, vendor_name, extraction_rules, pil_img=None, cfg=None
):
    vendor_rule = extraction_rules.get(vendor_name, extraction_rules.get("DEFAULT"))
    result = {}
    for field in [
        "ticket_number",
        "manifest_number",
        "material_type",
        "truck_number",
        "date",
    ]:
        field_rules = vendor_rule.get(field)
        if field_rules:
            result[field] = extract_field(result_page, field_rules, pil_img, cfg)
        else:
            result[field] = None

    return result


# Remove spaces/special characters for filenames
def safe_filename(val):
    return re.sub(r"[^\w\-]", "_", str(val))


def normalize_ticket_number(raw):
    if not raw:
        return raw
    raw = raw.strip()
    if raw.upper().startswith("NO"):
        # Remove 'NO' prefix and any space
        return re.sub(r"^NO\s*", "", raw, flags=re.IGNORECASE)
    elif re.match(r"^A\s?\d{5,6}$", raw, re.IGNORECASE):
        # Normalize 'A 038270' to 'A038270'
        return raw.replace(" ", "")
    return raw



def get_manifest_validation_status(manifest_number):
    if not manifest_number:
        return "invalid"
    if re.fullmatch(r"14\d{6}", manifest_number):
        return "valid"
    elif len(manifest_number) >= 7:
        return "review"
    else:
        return "invalid"



def get_ticket_validation_status(ticket_number, validation_regex):
    if not validation_regex:
        return "not checked"
    if not ticket_number:
        return "invalid"
    return "valid" if re.fullmatch(validation_regex, ticket_number) else "invalid"


def extract_field(result_page, field_rules, pil_img=None, cfg=None):
    method = field_rules.get("method")
    regex = field_rules.get("regex")
    label = str(field_rules.get("label") or "").lower()
    DEBUG = cfg.get("DEBUG", False) if cfg else False

    if method in ["roi", "box"]:
        roi = field_rules.get("roi") or field_rules.get("box")
        if pil_img is not None and roi and len(roi) == 4 and max(roi) <= 1:
            width, height = pil_img.size
            x0, y0, x1, y1 = [
                int(roi[0] * width),
                int(roi[1] * height),
                int(roi[2] * width),
                int(roi[3] * height),
            ]
            roi_box = pil_img.crop((x0, y0, x1, y1))

        candidates = []
        for block in result_page.blocks:
            for line in block.lines:
                (lx_min, ly_min), (lx_max, ly_max) = line.geometry
                if (
                    lx_min >= roi[0]
                    and ly_min >= roi[1]
                    and lx_max <= roi[2]
                    and ly_max <= roi[3]
                ):
                    text = " ".join(word.value for word in line.words)
                    candidates.append(text)

        # --- Multi-label support for label ignore ---
        labels = field_rules.get("label", "")
        if isinstance(labels, str):
            # split comma-separated strings into list, strip whitespace
            labels = [l.strip().lower() for l in labels.split(",") if l.strip()]
        elif isinstance(labels, list):
            labels = [l.lower() for l in labels]
        else:
            labels = []

        # **Filter out label if provided**
        labels = field_rules.get("label", "")
        if isinstance(labels, str):
            labels = [l.strip().lower() for l in labels.split(",") if l.strip()]
        elif isinstance(labels, list):
            labels = [l.lower() for l in labels]
        else:
            labels = []
        if labels:
            candidates = [
                c for c in candidates if not any(lbl in c.lower() for lbl in labels)
            ]

        if DEBUG:
            print("CANDIDATES:", candidates)

        for text in candidates:
            if regex:
                m = re.search(regex, text)
                if DEBUG:
                    print(
                        f"[DEBUG] Matching '{regex}' in '{text}' => {m.group(0) if m else None}"
                    )
                if m:
                    return m.group(0)

        return candidates[0] if candidates else None

    # --- BELOW LABEL method ---
    elif method == "below_label":
        label = field_rules.get("label", "").lower()
        lines = []
        for block in result_page.blocks:
            for line in block.lines:
                lines.append(" ".join(word.value for word in line.words))
        ticket_label_idx = None
        for i, line in enumerate(lines):
            if label in line.lower():
                ticket_label_idx = i
                break
        if ticket_label_idx is not None and ticket_label_idx + 1 < len(lines):
            target_line = lines[ticket_label_idx + 1]
            if regex:
                m = re.search(regex, target_line)
                if m:
                    return m.group(0)
            return target_line.strip()
        return None

    # --- LABEL RIGHT method ---
    elif method == "label_right":
        label = field_rules.get("label", "").lower()
        regex = field_rules.get("regex")
        for block in result_page.blocks:
            for line in block.lines:
                line_text = " ".join(word.value for word in line.words)
                if label in line_text.lower():
                    # Try regex on right side of label
                    idx = line_text.lower().find(label)
                    after_label = line_text[idx + len(label) :]
                    if regex:
                        m = re.search(regex, after_label)
                        if m:
                            return m.group(0)
                    # Fallback: return everything after label
                    return after_label.strip()
        return None

    # --- Default: not found ---
    return None


# --- Per-Page Processing Function ---
def process_page(args):
    (page_idx, pil_img, cfg, file_hash, identifier, extraction_rules) = args
    timings = {}
    page_num = page_idx + 1
    page_image_hash = get_image_hash(pil_img)
    t0 = time.time()

    # Orientation
    orientation_method = cfg.get("orientation_check", "tesseract")
    if orientation_method != "none":
        pil_img = correct_image_orientation(pil_img, page_num=page_num, method=orientation_method)
        page_image_hash = get_image_hash(pil_img)
    timings["orientation"] = time.time() - t0 if cfg.get("profile", False) else None

    # OCR with color→grayscale fallback
    t1 = time.time()
    model = process_page.model
    result = ocr_with_fallback(pil_img, model)
    timings["ocr"] = time.time() - t1 if cfg.get("profile", False) else None

    # Compose full OCR text for the page (after OCR!)
    full_text = " ".join(
        " ".join(word.value for word in line.words)
        for block in result.pages[0].blocks
        for line in block.lines
    )
    vendor_name, vendor_type, matched_term = find_vendor(full_text, vendor_rules)
    vendor_rule = extraction_rules.get(vendor_name, extraction_rules.get("DEFAULT"))

    # --- PATCHED: Defer image saving until after ticket/vendor extracted ---

    t2 = time.time()
    fields = extract_vendor_fields(
        result.pages[0], vendor_name, extraction_rules, pil_img, cfg
    )
    ticket_number = normalize_ticket_number(fields["ticket_number"])
    vendor_str = safe_filename(vendor_name or "unknown")
    ticket_str = safe_filename(ticket_number or "none")
    base = f"{page_num:04d}_{vendor_str}_{ticket_str}"  # PATCHED HERE

    # Prepare output dir
    file_stem = os.path.splitext(os.path.basename(cfg["input_pdf"]))[0].replace(
        " ", "_"
    )

    # Define separate dirs
    base_image_dir = os.path.join(
        cfg.get("output_images_dir", "./output/images"), file_stem, "base"
    )
    roi_image_dir = os.path.join(
        cfg.get("output_images_dir", "./output/images"), file_stem, "roi"
    )
    os.makedirs(base_image_dir, exist_ok=True)
    os.makedirs(roi_image_dir, exist_ok=True)

    # Save base image
    pil_img.save(os.path.join(base_image_dir, f"{base}.png"))

    # Save ROI image if needed
    if cfg.get("draw_roi", False):
        arr = np.array(pil_img)
        field_rules = vendor_rule.get("ticket_number", {})
        roi = field_rules.get("roi") or field_rules.get("box")
        if roi and len(roi) == 4:
            try:
                if max(roi) <= 1:
                    width, height = pil_img.size
                    pt1 = (int(roi[0] * width), int(roi[1] * height))
                    pt2 = (int(roi[2] * width), int(roi[3] * height))
                else:
                    pt1 = (int(roi[0]), int(roi[1]))
                    pt2 = (int(roi[2]), int(roi[3]))
                cv2.rectangle(arr, pt1, pt2, (255, 0, 0), 2)
            except Exception as e:
                logging.warning(
                    f"ROI rectangle error on page {page_num}: {e} (roi={roi})"
                )
        else:
            logging.warning(
                f"ROI not defined or wrong length on page {page_num}: {roi}"
            )

        # PATCHED: Save ROI image using same naming format
        cv2.imwrite(os.path.join(roi_image_dir, f"{base}_roi.png"), arr[..., ::-1])

    manifest_number = fields["manifest_number"]
    material_type = fields["material_type"]
    truck_number = fields["truck_number"]
    date_extracted = fields["date"]
    timings["ticket"] = time.time() - t2 if cfg.get("profile", False) else None

    # Manifest validation (universal)
    manifest_valid_status = get_manifest_validation_status(manifest_number)

    # Ticket validation (vendor-specific)
    ticket_rule = vendor_rule.get("ticket_number", {})
    ticket_validation_regex = ticket_rule.get("validation_regex")
    ticket_valid_status = get_ticket_validation_status(
        ticket_number, ticket_validation_regex
    )

    rows = []
    for block_idx, block in enumerate(result.pages[0].blocks):
        for line in block.lines:
            text = " ".join(word.value for word in line.words)
            position = line.geometry
            confidence = getattr(line, "confidence", 1.0)
            row = [
                identifier or "",
                file_hash,
                page_image_hash,
                page_num,
                block_idx,
                "printed",
                text,
                position,
                confidence,
                ticket_number,
                manifest_number,
                material_type,
                truck_number,
                date_extracted,
                vendor_name,
                vendor_type,
                matched_term,
                ticket_valid_status,
                manifest_valid_status,
            ]

            rows.append(row)

    return (
        rows,
        timings,
        pil_img.convert("RGB") if cfg.get("save_corrected_pdf", False) else None,
    )


# Tell linters & IDEs “yes, this attribute exists”
process_page.model = None


# --- Main OCR to CSV Pipeline ---
def process_pdf_to_csv(cfg, vendor_rules, extraction_rules, return_rows=False):
    # ─── Setup ────────────────────────────────────────────────────────────────
    timing_steps = {}

    # STEP: Counting pages in PDF
    t0 = time.time()
    print("    - Counting pages in PDF...")
    file_hash = get_file_hash(cfg["input_pdf"])
    identifier = cfg.get("identifier", "")
    total_pages = count_total_pages([cfg["input_pdf"]], cfg)
    timing_steps["count_pages_sec"] = time.time() - t0

    # STEP: Running preflight checks (blank/low-DPI pages)
    t1 = time.time()
    print("    - Running preflight checks (blank/low-DPI pages)...")
    skip_pages, exceptions = run_preflight(cfg["input_pdf"], cfg)
    timing_steps["preflight_sec"] = time.time() - t1

    # STEP: Loading OCR model
    t2 = time.time()
    print("    - Loading OCR model...")
    model = ocr_predictor(pretrained=True)
    process_page.model = model
    timing_steps["load_model_sec"] = time.time() - t2

    # STEP: Collecting Results / Initialize Results
    t3 = time.time()
    print("    - Collecting Results...")
    corrected_images = [] if cfg.get("save_corrected_pdf", False) else None
    results = []
    timings_total = []
    processed_pages = 0
    no_ocr_pages = []
    timing_steps["init_results_sec"] = time.time() - t3

    # STEP: Loading Images Generator
    t4 = time.time()
    print("    - Loading Results...")
    images_iter = extract_images_generator(
        cfg["input_pdf"], poppler_path=cfg.get("poppler_path")
    )
    timing_steps["load_images_sec"] = time.time() - t4

    # STEP: Rotating Pages & Processing
    t5 = time.time()
    print("    - Rotating Pages...")
<<<<<<< HEAD
    page_args = []
    for idx, pil_img in enumerate(tqdm(all_images, desc="Preparing pages", unit="page")):
        page_num = idx + 1
        if page_num in skip_pages:
            logging.info(f"Skipping page {page_num} (preflight)")
            continue
        orientation_method = cfg.get("orientation_check", "tesseract")
        if orientation_method != "none":
            pil_img = correct_image_orientation(pil_img, page_num, method=orientation_method)
        if corrected_images is not None:
            corrected_images.append(pil_img.convert("RGB"))
        page_args.append((idx, pil_img, cfg, file_hash, identifier, extraction_rules))
    timing_steps["rotate_pages_sec"] = time.time() - t5

    total_to_process = len(page_args)

    # ─── Process Pages (parallel or serial with tqdm) ─────────────────────────
=======
    total_to_process = total_pages - len(skip_pages)

>>>>>>> 4cc9b3fb
    if cfg.get("parallel", False):
        logging.info(f"Running with {cfg.get('num_workers',4)} parallel workers.")
        with ThreadPoolExecutor(max_workers=cfg.get("num_workers", 4)) as exe:
            futures = {}
            for idx, pil_img in enumerate(
                tqdm(images_iter, desc="Preparing pages", unit="page", total=total_pages)
            ):
                page_num = idx + 1
                if page_num in skip_pages:
                    logging.info(f"Skipping page {page_num} (preflight)")
                    continue
                if cfg.get("correct_orientation", True):
                    pil_img = correct_image_orientation(pil_img, page_num)
                if corrected_images is not None:
                    corrected_images.append(pil_img.convert("RGB"))
                arg = (idx, pil_img, cfg, file_hash, identifier, extraction_rules)
                futures[exe.submit(process_page, arg)] = (idx, pil_img)
            timing_steps["rotate_pages_sec"] = time.time() - t5

            for fut in tqdm(
                as_completed(futures),
                total=len(futures),
                desc="OCR pages",
                unit="page",
            ):
                page_idx, pil_img = futures[fut]
                page_num = page_idx + 1

                try:
                    rows, timings, corrected_img = fut.result()
                except Exception as e:
                    err_dir = cfg.get("exceptions_dir", "./output/ocr/exceptions")
                    os.makedirs(err_dir, exist_ok=True)
                    fn = os.path.splitext(os.path.basename(cfg["input_pdf"]))[0]
                    err_path = os.path.join(
                        err_dir, f"{fn}_page{page_num:03d}_runtime.png"
                    )
                    pil_img.save(err_path)
                    logging.warning(f"Page {page_num} ERROR: {e!r} → {err_path}")
                    exceptions.append(
                        {
                            "file": cfg["input_pdf"],
                            "page": page_num,
                            "error": str(e),
                            "extract": err_path,
                        }
                    )
                    continue
                # on success
                if not rows:
                    no_ocr_pages.append(
                        {
                            "file_name": cfg.get("file_name", os.path.basename(cfg["input_pdf"])),
                            "file_path": cfg["input_pdf"],
                            "page": page_num,
                            "vendor_name": "",
                            "ticket_number": "",
                            "roi_image": build_roi_image_path(
                                cfg["input_pdf"],
                                page_num,
                                cfg.get("output_images_dir", "./output/images"),
                                cfg["output_csv"],
                            ),
                        }
                    )
                processed_pages += 1
                results.extend(rows)
                timings_total.append(timings)
                if corrected_images is not None and corrected_img is not None:
                    corrected_images.append(corrected_img)
    else:
        logging.info("Running in serial mode.")
        with tqdm(total=total_to_process, desc="OCR pages", unit="page") as pbar:
            for idx, pil_img in enumerate(images_iter):
                page_num = idx + 1
                if page_num in skip_pages:
                    logging.info(f"Skipping page {page_num} (preflight)")
                    continue
                if cfg.get("correct_orientation", True):
                    pil_img = correct_image_orientation(pil_img, page_num)
                if corrected_images is not None:
                    corrected_images.append(pil_img.convert("RGB"))
                arg = (idx, pil_img, cfg, file_hash, identifier, extraction_rules)
                try:
                    rows, timings, corrected_img = process_page(arg)
                except Exception as e:
                    err_dir = cfg.get("exceptions_dir", "./output/ocr/exceptions")
                    os.makedirs(err_dir, exist_ok=True)
                    fn = os.path.splitext(os.path.basename(cfg["input_pdf"]))[0]
                    err_path = os.path.join(err_dir, f"{fn}_page{page_num:03d}_runtime.png")
                    pil_img.save(err_path)
                    logging.warning(f"Page {page_num} ERROR: {e!r} → {err_path}")
                    exceptions.append(
                        {
                            "file": cfg["input_pdf"],
                            "page": page_num,
                            "error": str(e),
                            "extract": err_path,
                        }
                    )
                    continue

            if not rows:
                no_ocr_pages.append(
                    {
                        "file_name": cfg.get("file_name", os.path.basename(cfg["input_pdf"])),
                        "file_path": cfg["input_pdf"],
                        "page": page_num,
                        "vendor_name": "",
                        "ticket_number": "",
                        "roi_image": build_roi_image_path(
                            cfg["input_pdf"],
                            page_num,
                            cfg.get("output_images_dir", "./output/images"),
                            cfg["output_csv"],
                        ),
                    }
                )
            processed_pages += 1
            results.extend(rows)
            timings_total.append(timings)
            if corrected_images is not None and corrected_img is not None:
                corrected_images.append(corrected_img)

    # ─── Return or Legacy CSV branch ─────────────────────────────────────────
    if return_rows:
        for row in results:
            row.insert(0, cfg.get("file_path", ""))
            row.insert(0, cfg.get("file_name", ""))
        return (
            results,
            corrected_images,
            processed_pages,
            total_pages,
            exceptions,
            timing_steps,
            no_ocr_pages,
        )

    else:
        # … legacy per-file CSV code …
        pass


def build_roi_image_path(
    file_path,
    page_num,
    output_images_dir,
    output_csv,
    vendor_name="unknown",
    ticket_number="none",
):
    file_stem = os.path.splitext(os.path.basename(file_path))[0].replace(" ", "_")
    vendor_str = safe_filename(vendor_name or "unknown")
    ticket_str = safe_filename(ticket_number or "none")
    base = f"{int(page_num):04d}_{vendor_str}_{ticket_str}"
    image_output_dir = os.path.join(output_images_dir, file_stem)
    roi_image = os.path.join(image_output_dir, f"{base}_roi.png")
    roi_image_rel = os.path.relpath(roi_image, start=os.path.dirname(output_csv))
    return roi_image_rel


# --- Entrypoint ---
def main():
    cfg = load_config("config.yaml")
    cfg["DEBUG"] = cfg.get("debug", False)
    vendor_rules = load_vendor_rules_from_csv("ocr_keywords.csv")
    cfg = resolve_input(cfg)

    # ✅ Declare this early:
    all_exceptions = []

    batch_mode = cfg.get("batch_mode", False)
    all_results = []
    all_corrected_images = []
    all_no_ocr_pages = []
    sum_processed_pages = 0
    sum_total_pages = 0

    timestamp = datetime.now().strftime("%Y-%m-%d_%H-%M-%S")

    if batch_mode:
        summary_base = "batch"
    else:
        summary_base = Path(cfg["input_pdf"]).stem

    exceptions_csv = os.path.join(
        cfg.get("exceptions_csv_base", "./output/logs/exceptions"),
        f"exceptions_{summary_base}_{timestamp}.csv",
    )

    # --- gather list of PDFs ---
    if batch_mode and cfg.get("input_dir"):
        pdf_files = glob.glob(
            os.path.join(cfg["input_dir"], "**", "*.pdf"), recursive=True
        )
    elif cfg.get("input_pdf"):
        pdf_files = [cfg["input_pdf"]]
    else:
        raise ValueError("No input files or directory specified!")

    # --- per-file loop ---
    for i, pdf_file in enumerate(pdf_files, 1):
        print(
            f"\n--- [{i}/{len(pdf_files)}] Processing: {os.path.basename(pdf_file)} ---"
        )
        file_start = time.time()  # ⬅️ ADD THIS
        file_cfg = cfg.copy()
        file_cfg["input_pdf"] = pdf_file
        file_cfg["file_name"] = os.path.basename(pdf_file)
        file_cfg["file_path"] = pdf_file

        (
            results,
            corrected_images,
            proc_pages,
            tot_pages,
            excs,
            timing_steps,
            no_ocr,
        ) = process_pdf_to_csv(
            file_cfg, vendor_rules, extraction_rules, return_rows=True
        )

        # Capture per-file timing and performance stats
        tickets_found = sum(1 for row in results if row[11])
        file_duration = time.time() - file_start
        file_perf = {
            "file": os.path.basename(pdf_file),
            "pages": tot_pages,
            "tickets_found": tickets_found,
            "exceptions": len(excs),
            "duration_sec": round(file_duration, 2),
        }
        file_perf.update({k: round(v, 2) for k, v in timing_steps.items()})
        performance_data.append(file_perf)

        # collect results & images
        all_results.extend(results)
        if corrected_images:
            all_corrected_images.extend(corrected_images)
        if no_ocr:
            all_no_ocr_pages.extend(no_ocr)

        # accumulate pages stats & exceptions
        sum_processed_pages += proc_pages
        sum_total_pages += tot_pages
        all_exceptions.extend(excs)

        print(f"Done: {os.path.basename(pdf_file)}")

    # --- Calculate stats before writing summary files ---
    num_pages = len(set((row[0], row[5]) for row in all_results))  # (file_name, page)
    unique_tickets = {}
    duplicate_ticket_pages = []
    seen_duplicate_entries = set()
    for row in all_results:
        vendor_name = row[16]
        ticket_number = row[11]
        dedupe_key = (vendor_name, ticket_number)
        if dedupe_key not in unique_tickets and ticket_number:
            # Build deduped summary of tickets. Each key is (vendor_name, ticket_number).
            # Value is a tuple matching the ticket_numbers_csv header order.
            unique_tickets[dedupe_key] = (
                row[5],  # page
                vendor_name,
                ticket_number,
                row[19],  # ticket_valid
                row[12],  # manifest_number
                row[20],  # manifest_valid
                row[17],  # vendor_type
                row[18],  # matched_term
                row[0],  # file_name
                row[1],  # file_path
                row[4],  # page_image_hash
                row[3],  # file_hash
            )
        elif ticket_number:
            dup_key = (row[0], row[5], vendor_name, ticket_number)
            if dup_key not in seen_duplicate_entries:
                duplicate_ticket_pages.append(
                    {
                        "file_name": row[0],
                        "file_path": row[1],
                        "page": row[5],
                        "vendor_name": vendor_name,
                        "ticket_number": ticket_number,
                        "roi_image": build_roi_image_path(
                            row[1],
                            row[5],
                            cfg.get("output_images_dir", "./output/images"),
                            cfg["output_csv"],
                            vendor_name,
                            ticket_number,
                        ),
                    }
                )
                seen_duplicate_entries.add(dup_key)

    # Count valid manifest numbers
    valid_manifests = set()
    for row in all_results:
        if row[20] == "valid" and row[12]:  # 20: manifest_valid, 12: manifest_number
            key = (row[0], row[5], row[12])  # (file_name, page, manifest_number)
            valid_manifests.add(key)
    valid_manifest_numbers = len(valid_manifests)

    # Count manifests for review
    review_manifests = set()
    for row in all_results:
        if row[20] == "review" and row[12]:  # 20: manifest_valid, 12: manifest_number
            key = (row[0], row[5], row[12])  # (file_name, page, manifest_number)
            review_manifests.add(key)
    review_manifest_numbers = len(review_manifests)

    # --- Track pages with at least one ticket number ---
    pages_with_ticket = set(
        (row[0], row[5]) for row in all_results if row[11]
    )  # (file_name, page)

    # --- All pages encountered ---
    all_pages = set((row[0], row[5]) for row in all_results)

    # --- Pages with NO ticket number ---
    no_ticket_pages_set = all_pages - pages_with_ticket

    # --- Build list for exception report ---
    no_ticket_pages = []
    for file_name, page in sorted(no_ticket_pages_set):
        # Optionally grab vendor name from the first matching row for this page
        row = next((r for r in all_results if r[0] == file_name and r[5] == page), None)
        vendor_name = row[16] if row else ""
        file_path = row[1] if row else ""
        no_ticket_pages.append(
            {
                "file_name": file_name,
                "file_path": file_path,
                "page": page,
                "vendor_name": vendor_name,
                "roi_image": build_roi_image_path(
                    file_path,
                    page,
                    cfg.get("output_images_dir", "./output/images"),
                    cfg["output_csv"],
                ),
            }
        )

    num_no_ticket_pages = len(no_ticket_pages)
    num_duplicate_ticket_pages = len(duplicate_ticket_pages)
    num_no_ocr_pages = len(all_no_ocr_pages)

    # --- Write combined OCR data dump ---
    os.makedirs(os.path.dirname(cfg["output_csv"]), exist_ok=True)
    output_path = cfg["output_csv"]
    file_exists = os.path.isfile(output_path)
    all_results.sort(key=lambda row: (row[0], int(row[5])))  # (file_name, page_num)

    with open(output_path, "a", newline="", encoding="utf-8") as f:
        writer = csv.writer(f)
        if not file_exists:
            writer.writerow(
                [
                    "file_name",
                    "file_path",
                    "identifier",
                    "file_hash",
                    "page_image_hash",
                    "page",
                    "block_idx",
                    "type",
                    "text",
                    "position",
                    "confidence",
                    "ticket_number",
                    "manifest_number",
                    "material_type",
                    "truck_number",
                    "date",
                    "vendor_name",
                    "vendor_type",
                    "matched_term",
                    "ticket_valid",
                    "manifest_valid",
                ]
            )
        for row in all_results:
            writer.writerow(row)

    # --- Write combined ticket numbers CSV ---
    os.makedirs(os.path.dirname(cfg["ticket_numbers_csv"]), exist_ok=True)
    ticket_csv_path = cfg["ticket_numbers_csv"]
    file_exists = os.path.isfile(ticket_csv_path)

    # Sort tickets by file_name (v[8]) and page (v[0]) before writing:
    sorted_unique_tickets = sorted(
        unique_tickets.values(), key=lambda v: (v[8], int(v[0]))
    )

    with open(ticket_csv_path, "a", newline="", encoding="utf-8") as tf:
        w = csv.writer(tf)
        if not file_exists:
            w.writerow(
                [
                    "page",
                    "vendor_name",
                    "ticket_number",
                    "ticket_valid",
                    "manifest_number",
                    "manifest_valid",
                    "vendor_type",
                    "matched_term",
                    "file_name",
                    "file_path",
                    "page_image_hash",
                    "file_hash",
                ]
            )
        for vals in unique_tickets.values():
            w.writerow(vals)

    # --- Write ROI exception report for pages with no ticket ---
    roi_ex_csv = cfg["ticket_number_exceptions_csv"]
    os.makedirs(os.path.dirname(roi_ex_csv), exist_ok=True)
    file_exists = os.path.isfile(roi_ex_csv)

    with open(roi_ex_csv, "a", newline="", encoding="utf-8") as ef:
        w = csv.writer(ef)
        if not file_exists:
            w.writerow(
                ["file_name", "file_path", "page", "vendor_name", "ROI Image Link"]
            )
        for rec in no_ticket_pages:
            link = f'=HYPERLINK("{rec["roi_image"]}","View ROI")'
            w.writerow(
                [
                    rec["file_name"],
                    rec["file_path"],
                    rec["page"],
                    rec["vendor_name"],
                    link,
                ]
            )

    # --- Write duplicate ticket & no-OCR pages report ---
    dup_ex_csv = cfg.get(
        "duplicate_ticket_exceptions_csv",
        os.path.join(os.path.dirname(roi_ex_csv), "duplicate_ticket_exceptions.csv"),
    )
    os.makedirs(os.path.dirname(dup_ex_csv), exist_ok=True)
    file_exists = os.path.isfile(dup_ex_csv)
    with open(dup_ex_csv, "a", newline="", encoding="utf-8") as df:
        w = csv.writer(df)
        if not file_exists:
            w.writerow(
                [
                    "file_name",
                    "file_path",
                    "page",
                    "vendor_name",
                    "ticket_number",
                    "ROI Image Link",
                ]
            )
        for rec in duplicate_ticket_pages:
            link = f'=HYPERLINK("{rec["roi_image"]}","View ROI")'
            w.writerow(
                [
                    rec["file_name"],
                    rec["file_path"],
                    rec["page"],
                    rec["vendor_name"],
                    rec["ticket_number"],
                    link,
                ]
            )
        for rec in all_no_ocr_pages:
            link = f'=HYPERLINK("{rec["roi_image"]}","View ROI")'
            w.writerow(
                [
                    rec["file_name"],
                    rec["file_path"],
                    rec["page"],
                    rec.get("vendor_name", ""),
                    rec.get("ticket_number", ""),
                    link,
                ]
            )

    # --- Write exception report ONLY if exceptions exist ---
    if all_exceptions:
        os.makedirs(os.path.dirname(exceptions_csv), exist_ok=True)
        with open(exceptions_csv, "w", newline="", encoding="utf-8") as ef:
            writer = csv.writer(ef)
            writer.writerow(["file", "page", "error", "extract"])
            for ex in all_exceptions:
                writer.writerow([ex["file"], ex["page"], ex["error"], ex["extract"]])
        logging.info(f"Wrote exception report to {exceptions_csv}")
    else:
        logging.info("No exceptions encountered — skipping exception report.")

    # --- Write updated summary report CSV ---
    summary_dir = cfg.get("summary_report_dir", "./output/logs")
    summary_csv = os.path.join(summary_dir, f"summary_{summary_base}_{timestamp}.csv")
    os.makedirs(os.path.dirname(summary_csv), exist_ok=True)

    with open(summary_csv, "w", newline="", encoding="utf-8") as sf:
        writer = csv.writer(sf)
        writer.writerow(["statistic", "value"])
        writer.writerow(["Files processed", len(pdf_files)])
        writer.writerow(["Total pages", sum_total_pages])
        writer.writerow(["Pages processed", sum_processed_pages])
        writer.writerow(["Pages not processed", sum_total_pages - sum_processed_pages])
        writer.writerow(["OCR data fields", len(all_results)])
        writer.writerow(["Unique tickets", len(unique_tickets)])
        writer.writerow(["Valid manifest numbers", valid_manifest_numbers])
        writer.writerow(["Manifest numbers for review", review_manifest_numbers])
        writer.writerow(["Pages with no ticket number", num_no_ticket_pages])
        writer.writerow(["Duplicate ticket pages", num_duplicate_ticket_pages])
        writer.writerow(["Pages with no OCR text", num_no_ocr_pages])
    logging.info(f"Wrote summary report to {summary_csv}")

    # --- Save corrected PDF, only after all pages processed ---
    if cfg.get("save_corrected_pdf", False) and all_corrected_images:
        corrected_pdf_path = cfg.get(
            "corrected_pdf_path", "./output/final_pdf/corrected_pages.pdf"
        )
        try:
            os.makedirs(os.path.dirname(corrected_pdf_path), exist_ok=True)
            all_corrected_images[0].save(
                corrected_pdf_path,
                save_all=True,
                append_images=all_corrected_images[1:],
                resolution=300,
            )
            logging.info(f"Rotated/corrected PDF saved as {corrected_pdf_path}")
        except Exception as e:
            logging.error(f"Could not save corrected PDF: {e}")

    # Write performance CSV
    perf_csv = "./output/ocr/performance_report.csv"
    os.makedirs(os.path.dirname(perf_csv), exist_ok=True)
    file_exists = os.path.isfile(perf_csv)

    perf_fieldnames = [
        "file",
        "pages",
        "tickets_found",
        "exceptions",
        "duration_sec",
        "count_pages_sec",
        "preflight_sec",
        "load_model_sec",
        "init_results_sec",
        "load_images_sec",
        "rotate_pages_sec",
    ]

    with open(perf_csv, "a", newline="", encoding="utf-8") as pf:
        writer = csv.DictWriter(pf, fieldnames=perf_fieldnames)
        if not file_exists:
            writer.writeheader()  # <--- Write header if new file
        writer.writerows(performance_data)  # <--- Actually write the data rows!

    logging.info(f"Wrote performance report to {perf_csv}")

    # --- Console printout (matching CSV) ---
    print(f"--- Summary ---")
    print(f"Files processed:     {len(pdf_files)}")
    print(f"Total pages:         {sum_total_pages}")
    print(f"Pages processed:     {sum_processed_pages}")
    print(f"Pages not processed: {sum_total_pages - sum_processed_pages}")
    print(f"OCR data fields:     {len(all_results)}")
    print(f"Unique tickets:      {len(unique_tickets)}")
    print(f"Valid manifests:     {valid_manifest_numbers}")
    print(f"Manifests for review:{review_manifest_numbers}")
    print(f"No-ticket pages:      {num_no_ticket_pages}")
    print(f"Duplicate pages:     {num_duplicate_ticket_pages}")
    print(f"No-OCR pages:        {num_no_ocr_pages}")
    print(
        f"All done! Results saved to {cfg['output_csv']} and {cfg['ticket_numbers_csv']}"
    )


elapsed = time.time() - start_time
logging.info(f"Total processing time: {elapsed:.2f} seconds")

if __name__ == "__main__":
    main()<|MERGE_RESOLUTION|>--- conflicted
+++ resolved
@@ -566,7 +566,7 @@
     # STEP: Rotating Pages & Processing
     t5 = time.time()
     print("    - Rotating Pages...")
-<<<<<<< HEAD
+
     page_args = []
     for idx, pil_img in enumerate(tqdm(all_images, desc="Preparing pages", unit="page")):
         page_num = idx + 1
@@ -584,10 +584,6 @@
     total_to_process = len(page_args)
 
     # ─── Process Pages (parallel or serial with tqdm) ─────────────────────────
-=======
-    total_to_process = total_pages - len(skip_pages)
-
->>>>>>> 4cc9b3fb
     if cfg.get("parallel", False):
         logging.info(f"Running with {cfg.get('num_workers',4)} parallel workers.")
         with ThreadPoolExecutor(max_workers=cfg.get("num_workers", 4)) as exe:
