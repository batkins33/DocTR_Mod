# Doctr OCR to CSV - User Guide

## Introduction

Doctr OCR to CSV is a Python tool for batch-processing scanned truck ticket PDFs.  
It extracts vendor, ticket, manifest, and other key fields using configurable YAML/CSV rules, and outputs user-friendly
CSV reports.

---

## Prerequisites

- **Python**: 3.8+ (recommended 3.10+)
- **System Tools
  **: [Tesseract OCR](https://github.com/tesseract-ocr/tesseract), [Poppler](http://blog.alivate.com.au/poppler-windows/) (
  Windows: add Poppler's `bin` to your PATH)
- **Python Packages**:

---

## Quick Start

1. Place your PDFs in a directory, or specify a file.
2. Prepare these config files in your project folder:

- `ocr_keywords.csv`
- `extraction_rules.yaml`
- `config.yaml`

3. Run:

- Answer the prompt for `[F]ile` or `[D]irectory`.

---

## Configuration Files

### `ocr_keywords.csv`

| vendor_name | vendor_type | vendor_match     | vendor_excludes |
|-------------|-------------|------------------|-----------------|
| Waste Mgmt  | landfill    | wm, waste        |                 |
| NTX         | landfill    | ntx, north texas |                 |

- **vendor_match**: Comma-separated keywords (case-insensitive)
- **vendor_excludes**: Comma-separated terms to avoid false matches

---

### `extraction_rules.yaml`

YAML defining per-vendor extraction logic for fields:

```yaml
Waste Mgmt:
ticket_number:
 method: roi
 roi: [0.2, 0.7, 0.4, 0.8]
 regex: '\d{5,}'
manifest_number:
 method: label_right
 label: 'Manifest'
 regex: '14\d{6,}'
# ...other fields...
DEFAULT:
ticket_number: {...}
manifest_number: {...}


### `config.yaml`

input_pdf: ./data/sample.pdf
input_dir: ./data/
batch_mode: true
output_csv: ./output/ocr/all_results.csv
ticket_numbers_csv: ./output/ocr/ticket_numbers.csv
output_images_dir: ./output/images/
draw_roi: true
orientation_check: tesseract  # tesseract, doctr, or none
save_corrected_pdf: true
corrected_pdf_path: ./output/ocr/corrected.pdf
parallel: true
num_workers: 4
debug: false
profile: false

<<<<<<< HEAD
`orientation_check` determines how page rotation is handled:
- `tesseract` (default): use Tesseract's OSD to correct orientation
- `doctr`: use Doctr's angle prediction model
- `none`: skip orientation checks
=======
### Output Files

- `combined_results.csv` – raw OCR results for every page
- `ticket_numbers.csv` – unique tickets
- `ticket_number_exceptions.csv` – pages with no ticket number
- `duplicate_ticket_exceptions.csv` – duplicate tickets and pages with no OCR text
>>>>>>> 4cc9b3fb
<|MERGE_RESOLUTION|>--- conflicted
+++ resolved
@@ -84,16 +84,14 @@
 debug: false
 profile: false
 
-<<<<<<< HEAD
 `orientation_check` determines how page rotation is handled:
 - `tesseract` (default): use Tesseract's OSD to correct orientation
 - `doctr`: use Doctr's angle prediction model
 - `none`: skip orientation checks
-=======
+
 ### Output Files
 
 - `combined_results.csv` – raw OCR results for every page
 - `ticket_numbers.csv` – unique tickets
 - `ticket_number_exceptions.csv` – pages with no ticket number
 - `duplicate_ticket_exceptions.csv` – duplicate tickets and pages with no OCR text
->>>>>>> 4cc9b3fb
